--- conflicted
+++ resolved
@@ -4,6 +4,7 @@
 import jax.numpy as jnp
 from hybrid_routing.vectorfields.base import Vectorfield
 from jax import grad, jacfwd, jacrev, jit, vmap
+
 
 # defines the hessian of our functions
 def hessian(f: Callable, argnums: int = 0):
@@ -15,39 +16,29 @@
         self,
         vectorfield: Vectorfield,
         time_step: float = 0.1,
-<<<<<<< HEAD
         discrete_vectorfield: bool = False,
-=======
         optimize_for: str = "fuel",
->>>>>>> 216d902c
     ):
         self.vectorfield = vectorfield
         self.time_step = time_step
         self.discrete_vectorfield = discrete_vectorfield
         h = time_step
-<<<<<<< HEAD
         if discrete_vectorfield:
             get_current = vectorfield.get_current_discrete
         else:
             get_current = vectorfield.get_current
 
-        def cost_function(x: jnp.array, xp: jnp.array) -> Iterable[float]:
-            w = get_current(x[0], x[1])
-            cost = jnp.sqrt(((xp[0] - w[0]) ** 2 + (xp[1] - w[1]) ** 2))
-            return cost
-=======
-
         if optimize_for == "fuel":
 
             def cost_function(x: jnp.array, xp: jnp.array) -> jnp.array:
-                w = vectorfield.get_current(x[0], x[1])
+                w = get_current(x[0], x[1])
                 cost = jnp.sqrt((xp[0] - w[0]) ** 2 + (xp[1] - w[1]) ** 2)
                 return cost
 
         elif optimize_for == "time":
 
             def cost_function(x: jnp.array, xp: jnp.array) -> jnp.array:
-                w = vectorfield.get_current(x[0], x[1])
+                w = get_current(x[0], x[1])
                 a = 1 - (w[0] ** 2 + w[1] ** 2)
                 cost = (
                     jnp.sqrt(
@@ -60,7 +51,6 @@
 
         else:
             raise ValueError("unrecognized cost function")
->>>>>>> 216d902c
 
         def discretized_cost_function(q0: jnp.array, q1: jnp.array) -> jnp.array:
             l1 = cost_function(q0, (q1 - q0) / h)
