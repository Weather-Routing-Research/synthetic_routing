from functools import partial
from typing import Callable

import jax.numpy as jnp
from hybrid_routing.vectorfields.base import Vectorfield
from hybrid_routing.vectorfields.constant_current import ConstantCurrent
from jax import grad, jacfwd, jacrev, jit, vmap
from pyparsing import Iterable


def hessian(f: Callable, argnums: int = 0):
    return jacfwd(jacrev(f, argnums=argnums), argnums=argnums)


class DNJ:
<<<<<<< HEAD
    def __init__(
        self,
        vectorfield: Vectorfield,
        time_step: float = 0.1,
        discrete_vectorfield: bool = False,
    ):
=======
    def __init__(self, vectorfield: Vectorfield, time_step: float = 0.1) -> None:
        self.vectorfield = vectorfield
>>>>>>> 240f79f7
        self.time_step = time_step
        h = time_step
        if discrete_vectorfield:
            get_current = vectorfield.get_current_discrete
        else:
            get_current = vectorfield.get_current

<<<<<<< HEAD
        def cost_function(x: jnp.array, xp: jnp.array) -> Iterable[float]:
            w = get_current(x[0], x[1])
            cost = jnp.sqrt(((xp[0] - w[0]) ** 2 + (xp[1] - w[1]) ** 2))
=======
        def cost_function(x: jnp.array, xp: jnp.array) -> jnp.array:
            w = vectorfield.get_current(x[0], x[1])
            cost = jnp.sqrt(jnp.power(xp[0] - w[0], 2) + jnp.power(xp[1] - w[1], 2))
>>>>>>> 240f79f7
            return cost

        def discretized_cost_function(q0: jnp.array, q1: jnp.array) -> jnp.array:
            l1 = cost_function(q0, (q1 - q0) / h)
            l2 = cost_function(q1, (q1 - q0) / h)
            ld = h / 2 * (jnp.power(l1, 2) + jnp.power(l2, 2))
            return ld

        d1ld = grad(discretized_cost_function, argnums=0)
        d2ld = grad(discretized_cost_function, argnums=1)
        d11ld = hessian(discretized_cost_function, argnums=0)
        d22ld = hessian(discretized_cost_function, argnums=1)

        def optimize(qkm1: jnp.array, qk: jnp.array, qkp1: jnp.array) -> jnp.array:
            b = -d2ld(qkm1, qk) - d1ld(qk, qkp1)
            a = d22ld(qkm1, qk) + d11ld(qk, qkp1)
            return jnp.linalg.solve(a, b)

        self.cost_function = cost_function
        self.discretized_cost_function = discretized_cost_function
        self.optim_vect = vmap(optimize, in_axes=(0, 0, 0), out_axes=0)

    def __hash__(self):
        return hash(())

    def __eq__(self, other):
        return isinstance(other, DNJ)

    @partial(jit, static_argnums=(0, 2))
    def optimize_distance(self, pts: jnp.array, damping: float = 0.9) -> jnp.array:
        pts_new = jnp.copy(pts)
        q = self.optim_vect(pts[:-2], pts[1:-1], pts[2:])
        return pts_new.at[1:-1].set(damping * q + pts[1:-1])<|MERGE_RESOLUTION|>--- conflicted
+++ resolved
@@ -13,33 +13,24 @@
 
 
 class DNJ:
-<<<<<<< HEAD
     def __init__(
         self,
         vectorfield: Vectorfield,
         time_step: float = 0.1,
         discrete_vectorfield: bool = False,
     ):
-=======
-    def __init__(self, vectorfield: Vectorfield, time_step: float = 0.1) -> None:
         self.vectorfield = vectorfield
->>>>>>> 240f79f7
         self.time_step = time_step
+        self.discrete_vectorfield = discrete_vectorfield
         h = time_step
         if discrete_vectorfield:
             get_current = vectorfield.get_current_discrete
         else:
             get_current = vectorfield.get_current
 
-<<<<<<< HEAD
         def cost_function(x: jnp.array, xp: jnp.array) -> Iterable[float]:
             w = get_current(x[0], x[1])
             cost = jnp.sqrt(((xp[0] - w[0]) ** 2 + (xp[1] - w[1]) ** 2))
-=======
-        def cost_function(x: jnp.array, xp: jnp.array) -> jnp.array:
-            w = vectorfield.get_current(x[0], x[1])
-            cost = jnp.sqrt(jnp.power(xp[0] - w[0], 2) + jnp.power(xp[1] - w[1], 2))
->>>>>>> 240f79f7
             return cost
 
         def discretized_cost_function(q0: jnp.array, q1: jnp.array) -> jnp.array:
